//! Receives audio packets from the networking and plays them.

use crate::audio::SAMPLE_RATE;
use crate::error::{AudioError, AudioStream};
use crate::network::VoiceStreamType;

use bytes::Bytes;
use cpal::traits::{DeviceTrait, HostTrait, StreamTrait};
use cpal::{OutputCallbackInfo, Sample, SampleFormat, SampleRate, StreamConfig};
use dasp_ring_buffer::Bounded;
use log::*;
use mumble_protocol::voice::VoicePacketPayload;
use std::collections::{HashMap, VecDeque};
<<<<<<< HEAD
use std::iter;
=======
use std::fmt::Debug;
>>>>>>> 9aca7a8c
use std::ops::AddAssign;
use std::sync::{Arc, Mutex};
use tokio::sync::watch;

type ClientStreamKey = (VoiceStreamType, u32);

<<<<<<< HEAD
/// State for decoding audio received from another user.
pub struct ClientAudioData {
    buf: Bounded<Vec<f32>>,
    output_channels: opus::Channels,
    // We need both since a client can hypothetically send both mono
    // and stereo packets, and we can't switch a decoder on the fly
    // to reuse it.
    mono_decoder: opus::Decoder,
    stereo_decoder: opus::Decoder,
}

impl ClientAudioData {
    pub fn new(sample_rate: u32, output_channels: opus::Channels) -> Self {
        Self {
            mono_decoder: opus::Decoder::new(sample_rate, opus::Channels::Mono).unwrap(),
            stereo_decoder: opus::Decoder::new(sample_rate, opus::Channels::Stereo).unwrap(),
            output_channels,
            buf: Bounded::from_full(vec![0.0; sample_rate as usize * output_channels as usize]), //buffer 1 s of audio
        }
    }

    pub fn store_packet(&mut self, bytes: Bytes) {
        let packet_channels = opus::packet::get_nb_channels(&bytes).unwrap();
        let (decoder, channels) = match packet_channels {
            opus::Channels::Mono => (&mut self.mono_decoder, 1),
            opus::Channels::Stereo => (&mut self.stereo_decoder, 2),
        };
        let mut out: Vec<f32> = vec![0.0; 720 * channels * 4]; //720 is because that is the max size of packet we can get that we want to decode
        let parsed = decoder
            .decode_float(&bytes, &mut out, false)
            .expect("Error decoding");
        out.truncate(parsed);
        match (packet_channels, self.output_channels) {
            (opus::Channels::Mono, opus::Channels::Mono) | (opus::Channels::Stereo, opus::Channels::Stereo) => for sample in out {
                self.buf.push(sample);
            },
            (opus::Channels::Mono, opus::Channels::Stereo) => for sample in out {
                self.buf.push(sample);
                self.buf.push(sample);
            },
            (opus::Channels::Stereo, opus::Channels::Mono) => for sample in out.into_iter().step_by(2) {
                self.buf.push(sample);
            },
        }
    }
}

/// Collected state for client opus decoders and sound effects.
=======
#[derive(Debug)]
>>>>>>> 9aca7a8c
pub struct ClientStream {
    buffer_clients: HashMap<ClientStreamKey, ClientAudioData>,
    buffer_effects: VecDeque<f32>,
    sample_rate: u32,
    output_channels: opus::Channels,
}

impl ClientStream {
    pub fn new(sample_rate: u32, channels: u16) -> Self {
        let channels = match channels {
            1 => opus::Channels::Mono,
            2 => opus::Channels::Stereo,
            _ => unimplemented!("Only 1 or 2 channels supported, got {}", channels),
        };
        Self {
            buffer_clients: HashMap::new(),
            buffer_effects: VecDeque::new(),
            sample_rate,
            output_channels: channels,
        }
    }

    fn get_client(&mut self, client: ClientStreamKey) -> &mut ClientAudioData {
        self.buffer_clients.entry(client).or_insert(
            ClientAudioData::new(self.sample_rate, self.output_channels)
        )
    }

    /// Decodes a voice packet.
    pub fn decode_packet(&mut self, client: ClientStreamKey, payload: VoicePacketPayload) {
        match payload {
            VoicePacketPayload::Opus(bytes, _eot) => {
                self.get_client(client).store_packet(bytes);
            }
            _ => {
                unimplemented!("Payload type not supported");
            }
        }
    }

    /// Extends the sound effect buffer queue with some received values.
    pub fn add_sound_effect(&mut self, values: &[f32]) {
        self.buffer_effects.extend(values.iter().copied());
    }
}

/// Adds two values in some saturating way.
/// 
/// Since we support [f32], [i16] and [u16] we need some way of adding two values
/// without peaking above/below the edge values. This trait ensures that we can
/// use all three primitive types as a generic parameter.
pub trait SaturatingAdd {
    /// Adds two values in some saturating way. See trait documentation.
    fn saturating_add(self, rhs: Self) -> Self;
}

impl SaturatingAdd for f32 {
    fn saturating_add(self, rhs: Self) -> Self {
        match self + rhs {
            a if a < -1.0 => -1.0,
            a if a > 1.0 => 1.0,
            a => a,
        }
    }
}

impl SaturatingAdd for i16 {
    fn saturating_add(self, rhs: Self) -> Self {
        i16::saturating_add(self, rhs)
    }
}

impl SaturatingAdd for u16 {
    fn saturating_add(self, rhs: Self) -> Self {
        u16::saturating_add(self, rhs)
    }
}

pub trait AudioOutputDevice {
    fn play(&self) -> Result<(), AudioError>;
    fn pause(&self) -> Result<(), AudioError>;
    fn set_volume(&self, volume: f32);
    fn num_channels(&self) -> usize;
    fn client_streams(&self) -> Arc<Mutex<ClientStream>>;
}

/// The default audio output device, as determined by [cpal].
pub struct DefaultAudioOutputDevice {
    config: StreamConfig,
    stream: cpal::Stream,
    /// The client stream per user ID. A separate stream is kept for UDP and TCP.
    ///
    /// Shared with [super::AudioOutput].
    client_streams: Arc<Mutex<ClientStream>>,
    /// Output volume configuration.
    volume_sender: watch::Sender<f32>,
}

impl DefaultAudioOutputDevice {
    /// Initializes the default audio output.
    pub fn new(
        output_volume: f32,
        user_volumes: Arc<Mutex<HashMap<u32, (f32, bool)>>>,
    ) -> Result<Self, AudioError> {
        let sample_rate = SampleRate(SAMPLE_RATE);

        let host = cpal::default_host();
        let output_device = host
            .default_output_device()
            .ok_or(AudioError::NoDevice(AudioStream::Output))?;
        let output_supported_config = output_device
            .supported_output_configs()
            .map_err(|e| AudioError::NoConfigs(AudioStream::Output, e))?
            .find_map(|c| {
                if c.min_sample_rate() <= sample_rate && c.max_sample_rate() >= sample_rate {
                    Some(c)
                } else {
                    None
                }
            })
            .ok_or(AudioError::NoSupportedConfig(AudioStream::Output))?
            .with_sample_rate(sample_rate);
        let output_supported_sample_format = output_supported_config.sample_format();
        let output_config: StreamConfig = output_supported_config.into();
        let client_streams = Arc::new(std::sync::Mutex::new(ClientStream::new(
            sample_rate.0,
            output_config.channels,
        )));

        let err_fn = |err| error!("An error occurred on the output audio stream: {}", err);

        let (output_volume_sender, output_volume_receiver) = watch::channel::<f32>(output_volume);

        let output_stream = match output_supported_sample_format {
            SampleFormat::F32 => output_device.build_output_stream(
                &output_config,
                callback::<f32>(
                    Arc::clone(&client_streams),
                    output_volume_receiver,
                    user_volumes,
                ),
                err_fn,
            ),
            SampleFormat::I16 => output_device.build_output_stream(
                &output_config,
                callback::<i16>(
                    Arc::clone(&client_streams),
                    output_volume_receiver,
                    user_volumes,
                ),
                err_fn,
            ),
            SampleFormat::U16 => output_device.build_output_stream(
                &output_config,
                callback::<u16>(
                    Arc::clone(&client_streams),
                    output_volume_receiver,
                    user_volumes,
                ),
                err_fn,
            ),
        }
        .map_err(|e| AudioError::InvalidStream(AudioStream::Output, e))?;

        Ok(Self {
            config: output_config,
            stream: output_stream,
            volume_sender: output_volume_sender,
            client_streams,
        })
    }
}

impl AudioOutputDevice for DefaultAudioOutputDevice {
    fn play(&self) -> Result<(), AudioError> {
        self.stream
            .play()
            .map_err(AudioError::OutputPlayError)
    }

    fn pause(&self) -> Result<(), AudioError> {
        self.stream
            .pause()
            .map_err(AudioError::OutputPauseError)
    }

    fn set_volume(&self, volume: f32) {
        self.volume_sender.send(volume).unwrap();
    }

    fn num_channels(&self) -> usize {
        self.config.channels as usize
    }

    fn client_streams(&self) -> Arc<Mutex<ClientStream>> {
        Arc::clone(&self.client_streams)
    }
}

/// Returns a function that fills a buffer with audio from client streams
/// modified according to some audio configuration.
pub fn callback<T: Sample + AddAssign + SaturatingAdd + std::fmt::Display>(
    user_bufs: Arc<Mutex<ClientStream>>,
    output_volume_receiver: watch::Receiver<f32>,
    user_volumes: Arc<Mutex<HashMap<u32, (f32, bool)>>>,
) -> impl FnMut(&mut [T], &OutputCallbackInfo) + Send + 'static {
    move |data: &mut [T], _info: &OutputCallbackInfo| {
        for sample in data.iter_mut() {
            *sample = Sample::from(&0.0);
        }

        let volume = *output_volume_receiver.borrow();

        let mut user_bufs = user_bufs.lock().unwrap();
        let user_volumes = user_volumes.lock().unwrap();
        for (k, v) in user_bufs.buffer_clients.iter_mut() {
            let (user_volume, muted) = user_volumes.get(&k.1).cloned().unwrap_or((1.0, false));
            if !muted {
                for (sample, val) in data.iter_mut().zip(v.buf.drain().chain(iter::repeat(0.0))) {
                    *sample = sample.saturating_add(Sample::from(
                        &(val * volume * user_volume),
                    ));
                }
            }
        }
        for sample in data.iter_mut() {
            *sample = sample.saturating_add(Sample::from(
                &(user_bufs.buffer_effects.pop_front().unwrap_or(0.0) * volume),
            ));
        }
    }
}

impl Debug for DefaultAudioOutputDevice {
    fn fmt(&self, f: &mut std::fmt::Formatter<'_>) -> std::fmt::Result {
        f.debug_struct("DefaultAudioInputDevice")
            .field("client_streams", &self.client_streams)
            .field("config", &self.config)
            .field("volume_sender", &self.volume_sender)
            .field("stream", &"cpal::Stream")
            .finish()
    }
}<|MERGE_RESOLUTION|>--- conflicted
+++ resolved
@@ -11,19 +11,16 @@
 use log::*;
 use mumble_protocol::voice::VoicePacketPayload;
 use std::collections::{HashMap, VecDeque};
-<<<<<<< HEAD
+use std::fmt::Debug;
 use std::iter;
-=======
-use std::fmt::Debug;
->>>>>>> 9aca7a8c
 use std::ops::AddAssign;
 use std::sync::{Arc, Mutex};
 use tokio::sync::watch;
 
 type ClientStreamKey = (VoiceStreamType, u32);
 
-<<<<<<< HEAD
 /// State for decoding audio received from another user.
+#[derive(Debug)]
 pub struct ClientAudioData {
     buf: Bounded<Vec<f32>>,
     output_channels: opus::Channels,
@@ -71,9 +68,7 @@
 }
 
 /// Collected state for client opus decoders and sound effects.
-=======
 #[derive(Debug)]
->>>>>>> 9aca7a8c
 pub struct ClientStream {
     buffer_clients: HashMap<ClientStreamKey, ClientAudioData>,
     buffer_effects: VecDeque<f32>,
