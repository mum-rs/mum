--- conflicted
+++ resolved
@@ -237,55 +237,13 @@
     }
 }
 
-<<<<<<< HEAD
 fn match_server_config(matches: &clap::ArgMatches<'_>, config: &mut Option<mumlib::config::Config>) {
-    let server_name = matches.value_of("server_name").unwrap();
     if config.is_none() {
         *config = Some(mumlib::config::Config::default());
     }
 
     let config = config.as_mut().unwrap();
 
-    if let Some(servers) = &mut config.servers {
-        let server = servers
-            .iter_mut()
-            .find(|s| s.name == server_name);
-        if let Some(server) = server {
-            if let Some(var_name) = matches.value_of("var_name") {
-                if let Some(var_value) = matches.value_of("var_value") {
-                    // save var_value in var_name (if it is valid)
-                    match var_name {
-                        "name" => {
-                            println!("{} use mumctl server rename instead!", "error:".red());
-                        },
-                        "host" => {
-                            server.host = var_value.to_string();
-                        },
-                        "port" => {
-                            server.port = Some(var_value.parse().unwrap());
-                        },
-                        "username" => {
-                            server.username = Some(var_value.to_string());
-                        },
-                        "password" => {
-                            server.password = Some(var_value.to_string()); //TODO ask stdin if empty
-                        },
-                        _ => {
-                            println!("{} variable {} not found", "error:".red(), var_name);
-                        },
-                    };
-                } else { // var_value is None
-                    // print value of var_name
-                    println!("{}", match var_name {
-                        "name" => { server.name.to_string() },
-                        "host" => { server.host.to_string() },
-                        "port" => { server.port.map(|s| s.to_string()).unwrap_or(format!("{} not set", "error:".red())) },
-                        "username" => { server.username.as_ref().map(|s| s.to_string()).unwrap_or(format!("{} not set", "error:".red())) },
-                        "password" => { server.password.as_ref().map(|s| s.to_string()).unwrap_or(format!("{} not set", "error:".red())) },
-                        _ => { format!("{} unknown variable", "error:".red()) },
-                    });
-=======
-fn match_server_config(matches: &clap::ArgMatches<'_>, config: &mut mumlib::config::Config) {
     if let Some(server_name) = matches.value_of("server_name") {
         if let Some(servers) = &mut config.servers {
             let server = servers
@@ -334,7 +292,6 @@
                            server.username.as_ref().map(|s| format!("username: {}\n", s)).unwrap_or("".to_string()),
                            server.password.as_ref().map(|s| format!("password: {}\n", s)).unwrap_or("".to_string()),
                     )
->>>>>>> b31f48d6
                 }
             } else { // server is None
                 println!("{} server {} not found", "error:".red(), server_name);
